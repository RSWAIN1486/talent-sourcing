import { useState } from 'react';
import {
  Box,
  Button,
  Card,
  CardContent,
  Dialog,
  DialogTitle,
  DialogContent,
  Grid,
  TextField,
  Typography,
  CircularProgress,
  Checkbox,
  AppBar,
  Toolbar,
  IconButton,
  Fade,
<<<<<<< HEAD
  useTheme,
  Paper,
=======
  Theme,
>>>>>>> e5e6beb1
} from '@mui/material';
import { Add as AddIcon, Delete as DeleteIcon, Close as CloseIcon, CloudUpload as CloudUploadIcon } from '@mui/icons-material';
import { useQuery, useMutation, useQueryClient } from '@tanstack/react-query';
import { useNavigate } from 'react-router-dom';
import { useForm } from 'react-hook-form';
import { jobsApi, Job } from '../services/api';
<<<<<<< HEAD
import WorkIcon from '@mui/icons-material/Work';
import GroupIcon from '@mui/icons-material/Group';
import AssignmentIcon from '@mui/icons-material/Assignment';
import PhoneInTalkIcon from '@mui/icons-material/PhoneInTalk';
import SearchIcon from '@mui/icons-material/Search';
=======
import { ChangeEvent } from 'react';
>>>>>>> e5e6beb1

interface JobFormData {
  title: string;
  description: string;
  responsibilities: string;
  requirements: string;
}

const defaultValues: JobFormData = {
  title: 'Senior Full Stack Engineer',
  description: 'We are seeking a highly skilled Senior Full Stack Engineer to lead the development of scalable, high-performance web applications. You will work across the entire tech stack, from front-end interfaces to back-end services, ensuring seamless integration and top-notch user experience. This role requires strong problem-solving skills, a deep understanding of modern web technologies, and the ability to mentor junior developers.',
  responsibilities: `- Design, develop, and maintain scalable front-end and back-end systems.
- Architect and optimize databases, APIs, and cloud-based services.
- Write clean, maintainable, and efficient code using modern frameworks and languages (React, Node.js, Python, etc.).
- Ensure security, performance, and reliability of applications.
- Collaborate with product managers, designers, and other engineers to deliver high-quality solutions.
- Conduct code reviews and mentor junior developers.
- Implement DevOps best practices, CI/CD pipelines, and cloud deployments.
- Troubleshoot, debug, and enhance existing systems to improve performance.`,
  requirements: `- 5+ years of full-stack development experience.
- Proficiency in front-end frameworks (React, Angular, or Vue.js) and back-end technologies (Node.js, Python, Java, or Ruby).
- Strong database experience (SQL, NoSQL).
- Experience with cloud platforms (AWS, Azure, or GCP).
- Knowledge of RESTful APIs, GraphQL, and microservices architecture.
- Familiarity with Agile methodologies and DevOps practices.
- Excellent problem-solving and communication skills.`,
};

export default function Jobs() {
  const navigate = useNavigate();
  const queryClient = useQueryClient();
  const [isDialogOpen, setIsDialogOpen] = useState(false);
  const [error, setError] = useState<string>('');
  const [selectedJobs, setSelectedJobs] = useState<Set<string>>(new Set());

  const { register, handleSubmit, reset, formState: { errors } } = useForm<JobFormData>({
    defaultValues,
  });

  // Fetch jobs
  const { data: jobs, isLoading, error: fetchError } = useQuery({
    queryKey: ['jobs'],
    queryFn: async () => {
      try {
        return await jobsApi.getJobs();
      } catch (error: any) {
        if (error.response?.status === 401) {
          localStorage.removeItem('access_token');
          navigate('/login');
        }
        throw error;
      }
    },
    retry: 1,
    staleTime: 30000,
  });

  // Delete multiple jobs mutation
  const deleteJobsMutation = useMutation({
    mutationFn: async (jobIds: string[]) => {
      await Promise.all(jobIds.map(id => jobsApi.deleteJob(id)));
    },
    onSuccess: () => {
      queryClient.invalidateQueries({ queryKey: ['jobs'] });
      setSelectedJobs(new Set());
    },
    onError: (error: Error) => {
      setError(`Failed to delete jobs: ${error.message}`);
    },
  });

  // Create job mutation
  const createJobMutation = useMutation({
    mutationFn: jobsApi.createJob,
    onSuccess: () => {
      queryClient.invalidateQueries({ queryKey: ['jobs'] });
      setIsDialogOpen(false);
      reset(defaultValues);
      setError('');
    },
    onError: (error: Error) => {
      setError(error.message);
    },
  });

  // Add syncAllJobsMutation
  const syncAllJobsMutation = useMutation({
    mutationFn: async () => {
      if (!jobs) return;
      const results = await Promise.allSettled(
        jobs.map(job => jobsApi.syncJobCandidates(job.id))
      );
      const errors = results
        .filter((result): result is PromiseRejectedResult => result.status === 'rejected')
        .map(result => result.reason);
      if (errors.length > 0) {
        throw new Error(`Failed to sync ${errors.length} jobs`);
      }
    },
    onSuccess: () => {
      queryClient.invalidateQueries({ queryKey: ['jobs'] });
      setError('');
    },
    onError: (error: Error) => {
      console.error('Failed to sync jobs:', error);
      setError('Failed to sync some jobs. Please try again.');
    }
  });

  const onSubmit = (data: JobFormData) => {
    handleCreateJob(data);
  };

  const handleCreateJob = async (data: JobFormData) => {
    try {
      // Ensure all required fields are filled
      if (!data.title.trim() || !data.description.trim() || 
          !data.responsibilities.trim() || !data.requirements.trim()) {
        setError('All fields are required');
        return;
      }
      
      // Get current user ID from token
      const token = localStorage.getItem('access_token');
      if (!token) {
        navigate('/login');
        return;
      }
      
      // Create the job with all required fields
      const newJob = await createJobMutation.mutateAsync({
        title: data.title,
        description: data.description,
        responsibilities: data.responsibilities,
        requirements: data.requirements
      });

      // Close dialog and reset form
      setIsDialogOpen(false);
      reset(defaultValues);
      setError('');
      
      // Validate and navigate to the new job's page
      if (newJob && newJob.id && /^[0-9a-fA-F]{24}$/.test(newJob.id)) {
        // Wait for the jobs list to refresh
        await queryClient.invalidateQueries({ queryKey: ['jobs'] });
        navigate(`/jobs/${newJob.id}`);
      } else {
        console.error('Invalid job ID received:', newJob);
        setError('Job created but received invalid ID');
      }
    } catch (err) {
      console.error('Failed to create job:', err);
      setError(err instanceof Error ? err.message : 'Failed to create job');
    }
  };

  const handleCloseDialog = () => {
    setIsDialogOpen(false);
    reset(defaultValues);
    setError('');
  };

  const handleSelectJob = (jobId: string, checked: boolean) => {
    const newSelected = new Set(selectedJobs);
    if (checked) {
      newSelected.add(jobId);
    } else {
      newSelected.delete(jobId);
    }
    setSelectedJobs(newSelected);
  };

  const handleSelectAll = (checked: boolean) => {
    if (checked && jobs) {
      setSelectedJobs(new Set(jobs.map(job => job.id)));
    } else {
      setSelectedJobs(new Set());
    }
  };

  const handleDeleteSelected = () => {
    if (selectedJobs.size === 0) return;
    
    const message = selectedJobs.size === 1 
      ? 'Are you sure you want to delete this job?' 
      : `Are you sure you want to delete these ${selectedJobs.size} jobs?`;
    
    if (window.confirm(message)) {
      deleteJobsMutation.mutate(Array.from(selectedJobs));
    }
  };

  if (isLoading) {
    return (
      <Box display="flex" justifyContent="center" alignItems="center" minHeight="200px" mt={8}>
        <CircularProgress />
      </Box>
    );
  }

  if (fetchError) {
    return (
      <Box display="flex" justifyContent="center" alignItems="center" minHeight="200px" mt={8}>
        <Typography color="error">Error loading jobs. Please try again.</Typography>
      </Box>
    );
  }

  return (
    <Box sx={{ pt: 8, px: 3 }}>
      {/* Selection Toolbar */}
      <Fade in={selectedJobs.size > 0}>
        <AppBar 
          position="fixed" 
          color="default" 
          sx={{ 
            top: 64,
            left: 0,
            right: 0,
            zIndex: (theme: Theme) => theme.zIndex.drawer + 1
          }}
        >
          <Toolbar>
            <IconButton
              edge="start"
              color="inherit"
              onClick={() => setSelectedJobs(new Set())}
              aria-label="clear selection"
            >
              <CloseIcon />
            </IconButton>
            <Typography sx={{ ml: 2, flex: 1 }}>
              {selectedJobs.size} {selectedJobs.size === 1 ? 'job' : 'jobs'} selected
            </Typography>
            <Button
              startIcon={<DeleteIcon />}
              color="error"
              onClick={handleDeleteSelected}
              disabled={deleteJobsMutation.isPending}
            >
              Delete
            </Button>
          </Toolbar>
        </AppBar>
      </Fade>

      <Box display="flex" justifyContent="space-between" alignItems="center" mb={4}>
        <Box display="flex" alignItems="center">
          <Typography variant="h4">Jobs</Typography>
          {jobs && jobs.length > 0 && (
            <Checkbox
              checked={selectedJobs.size === jobs.length}
              indeterminate={selectedJobs.size > 0 && selectedJobs.size < jobs.length}
              onChange={(e: ChangeEvent<HTMLInputElement>) => handleSelectAll(e.target.checked)}
              sx={{ ml: 2 }}
              aria-label="select all jobs"
            />
          )}
        </Box>
        <Box>
          <Button
            variant="outlined"
            startIcon={<CloudUploadIcon />}
            onClick={() => syncAllJobsMutation.mutate()}
            disabled={syncAllJobsMutation.isPending || !jobs?.length}
            sx={{ mr: 2 }}
          >
            {syncAllJobsMutation.isPending ? 'Syncing...' : 'Sync All Jobs'}
          </Button>
          <Button
            variant="contained"
            startIcon={<AddIcon />}
            onClick={() => setIsDialogOpen(true)}
          >
            Create Job
          </Button>
        </Box>
      </Box>

      {error && (
        <Typography 
          color="error" 
          sx={{ mt: 2, mb: 2 }}
          component="div"
        >
          {error}
        </Typography>
      )}

      <Grid container spacing={3}>
        {jobs?.map((job: Job) => (
          <Grid item xs={12} sm={6} md={4} key={job.id}>
            <Card 
              sx={{ 
                height: '100%',
                display: 'flex',
                flexDirection: 'column',
                '&:hover': {
                  boxShadow: (theme) => theme.shadows[4]
                }
              }}
            >
              <CardContent sx={{ flex: 1, display: 'flex', flexDirection: 'column' }}>
                <Box display="flex" alignItems="flex-start" mb={2}>
                  <Checkbox
                    checked={selectedJobs.has(job.id)}
                    onChange={(e: ChangeEvent<HTMLInputElement>) => handleSelectJob(job.id, e.target.checked)}
                    onClick={(e: React.MouseEvent) => e.stopPropagation()}
                    aria-label={`select ${job.title}`}
                  />
                  <Box 
                    flex={1} 
                    sx={{ cursor: 'pointer' }}
                    onClick={() => navigate(`/jobs/${job.id}`)}
                  >
                    <Typography variant="h6" gutterBottom>
                      {job.title}
                    </Typography>
                    <Typography 
                      variant="body2" 
                      color="text.secondary" 
                      sx={{ 
                        mb: 2,
                        display: '-webkit-box',
                        WebkitLineClamp: 3,
                        WebkitBoxOrient: 'vertical',
                        overflow: 'hidden',
                        textOverflow: 'ellipsis'
                      }}
                    >
                      {job.description}
                    </Typography>
                  </Box>
                </Box>

                <Box 
                  sx={{ 
                    mt: 'auto',
                    pt: 2,
                    borderTop: 1,
                    borderColor: 'divider'
                  }}
                >
                  <Grid container spacing={2}>
                    <Grid item xs={12}>
                      <Typography variant="subtitle2" color="text.secondary">
                        Total Candidates: {job.total_candidates || 0}
                      </Typography>
                    </Grid>
                    <Grid item xs={6}>
                      <Typography variant="body2" color="text.secondary">
                        Resume Screened: {job.resume_screened || 0}
                      </Typography>
                    </Grid>
                    <Grid item xs={6}>
                      <Typography variant="body2" color="text.secondary" align="right">
                        Phone Screened: {job.phone_screened || 0}
                      </Typography>
                    </Grid>
                  </Grid>
                </Box>
              </CardContent>
            </Card>
          </Grid>
        ))}
      </Grid>

      {/* Create Job Dialog */}
      <Dialog 
        open={isDialogOpen} 
        onClose={handleCloseDialog} 
        maxWidth="md" 
        fullWidth
        aria-labelledby="create-job-dialog-title"
        keepMounted={false}
        disablePortal={false}
        sx={{
          '& .MuiDialog-container': {
            alignItems: 'flex-start',
            pt: 8
          }
        }}
      >
        <Box 
          component="form" 
          onSubmit={handleSubmit(handleCreateJob)}
          noValidate
          autoComplete="off"
        >
<<<<<<< HEAD
          <Typography variant="h5" component="div" fontWeight={600}>
            Create New Job
          </Typography>
        </DialogTitle>
        <DialogContent sx={{ mt: 2 }}>
          {error && (
            <Typography 
              color="error" 
              sx={{ mt: 2, mb: 1 }}
              component="div"
            >
              {error}
            </Typography>
          )}
          <Box component="form" onSubmit={handleSubmit(onSubmit)} display="flex" flexDirection="column" gap={3} mt={1}>
            <TextField
              label="Title"
              fullWidth
              {...register('title', { 
                required: 'Title is required',
                minLength: { value: 3, message: 'Title must be at least 3 characters' }
              })}
              error={!!errors.title}
              helperText={errors.title?.message}
              InputProps={{
                sx: {
                  bgcolor: theme.palette.mode === 'dark' ? 'rgba(255, 255, 255, 0.05)' : '#fff',
                }
              }}
            />
            <TextField
              label="Description"
              fullWidth
              multiline
              rows={4}
              {...register('description', { 
                required: 'Description is required',
                minLength: { value: 10, message: 'Description must be at least 10 characters' }
              })}
              error={!!errors.description}
              helperText={errors.description?.message}
              InputProps={{
                sx: {
                  bgcolor: theme.palette.mode === 'dark' ? 'rgba(255, 255, 255, 0.05)' : '#fff',
                }
              }}
            />
            <TextField
              label="Responsibilities"
              fullWidth
              multiline
              rows={4}
              {...register('responsibilities', { 
                required: 'Responsibilities are required',
                minLength: { value: 10, message: 'Responsibilities must be at least 10 characters' }
              })}
              error={!!errors.responsibilities}
              helperText={errors.responsibilities?.message}
              InputProps={{
                sx: {
                  bgcolor: theme.palette.mode === 'dark' ? 'rgba(255, 255, 255, 0.05)' : '#fff',
                }
              }}
            />
            <TextField
              label="Requirements"
              fullWidth
              multiline
              rows={4}
              {...register('requirements', { 
                required: 'Requirements are required',
                minLength: { value: 10, message: 'Requirements must be at least 10 characters' }
              })}
              error={!!errors.requirements}
              helperText={errors.requirements?.message}
              InputProps={{
                sx: {
                  bgcolor: theme.palette.mode === 'dark' ? 'rgba(255, 255, 255, 0.05)' : '#fff',
                }
              }}
            />
            <Box sx={{ display: 'flex', justifyContent: 'flex-end', gap: 2, mt: 2 }}>
              <Button 
                onClick={handleCloseDialog}
                sx={{ 
                  borderRadius: 2,
                  px: 3,
                  color: theme.palette.mode === 'dark' ? 'grey.300' : 'grey.700'
                }}
              >
                Cancel
              </Button>
              <Button
                type="submit"
                variant="contained"
                disabled={createJobMutation.isPending}
                sx={{
                  borderRadius: 2,
                  px: 3,
                  background: theme.palette.mode === 'dark'
                    ? 'linear-gradient(45deg, #90caf9 30%, #64b5f6 90%)'
                    : 'linear-gradient(45deg, #1976d2 30%, #2196f3 90%)',
                }}
              >
                {createJobMutation.isPending ? (
                  <CircularProgress size={24} color="inherit" />
                ) : (
                  'Create'
                )}
              </Button>
            </Box>
          </Box>
        </DialogContent>
=======
          <DialogTitle id="create-job-dialog-title">Create New Job</DialogTitle>
          <DialogContent>
            {error && (
              <Typography 
                color="error" 
                sx={{ mt: 2, mb: 1 }}
                component="div"
              >
                {error}
              </Typography>
            )}
            <Box display="flex" flexDirection="column" gap={2} mt={1}>
              <TextField
                label="Title"
                fullWidth
                {...register('title', { 
                  required: 'Title is required',
                  minLength: { value: 3, message: 'Title must be at least 3 characters' }
                })}
                error={!!errors.title}
                helperText={errors.title?.message}
                inputProps={{
                  'aria-label': 'Job title'
                }}
              />
              <TextField
                label="Description"
                fullWidth
                multiline
                rows={4}
                {...register('description', { 
                  required: 'Description is required',
                  minLength: { value: 10, message: 'Description must be at least 10 characters' }
                })}
                error={!!errors.description}
                helperText={errors.description?.message}
                inputProps={{
                  'aria-label': 'Job description'
                }}
              />
              <TextField
                label="Responsibilities"
                fullWidth
                multiline
                rows={4}
                {...register('responsibilities', { 
                  required: 'Responsibilities are required',
                  minLength: { value: 10, message: 'Responsibilities must be at least 10 characters' }
                })}
                error={!!errors.responsibilities}
                helperText={errors.responsibilities?.message}
                inputProps={{
                  'aria-label': 'Job responsibilities'
                }}
              />
              <TextField
                label="Requirements"
                fullWidth
                multiline
                rows={4}
                {...register('requirements', { 
                  required: 'Requirements are required',
                  minLength: { value: 10, message: 'Requirements must be at least 10 characters' }
                })}
                error={!!errors.requirements}
                helperText={errors.requirements?.message}
                inputProps={{
                  'aria-label': 'Job requirements'
                }}
              />
            </Box>
          </DialogContent>
          <DialogActions>
            <Button onClick={handleCloseDialog}>Cancel</Button>
            <Button
              type="submit"
              variant="contained"
              disabled={createJobMutation.isPending}
            >
              {createJobMutation.isPending ? <CircularProgress size={24} /> : 'Create'}
            </Button>
          </DialogActions>
        </Box>
>>>>>>> e5e6beb1
      </Dialog>
    </Box>
  );
} <|MERGE_RESOLUTION|>--- conflicted
+++ resolved
@@ -16,27 +16,22 @@
   Toolbar,
   IconButton,
   Fade,
-<<<<<<< HEAD
   useTheme,
   Paper,
-=======
-  Theme,
->>>>>>> e5e6beb1
 } from '@mui/material';
 import { Add as AddIcon, Delete as DeleteIcon, Close as CloseIcon, CloudUpload as CloudUploadIcon } from '@mui/icons-material';
 import { useQuery, useMutation, useQueryClient } from '@tanstack/react-query';
 import { useNavigate } from 'react-router-dom';
 import { useForm } from 'react-hook-form';
 import { jobsApi, Job } from '../services/api';
-<<<<<<< HEAD
+
 import WorkIcon from '@mui/icons-material/Work';
 import GroupIcon from '@mui/icons-material/Group';
 import AssignmentIcon from '@mui/icons-material/Assignment';
 import PhoneInTalkIcon from '@mui/icons-material/PhoneInTalk';
 import SearchIcon from '@mui/icons-material/Search';
-=======
-import { ChangeEvent } from 'react';
->>>>>>> e5e6beb1
+
+
 
 interface JobFormData {
   title: string;
@@ -427,7 +422,6 @@
           noValidate
           autoComplete="off"
         >
-<<<<<<< HEAD
           <Typography variant="h5" component="div" fontWeight={600}>
             Create New Job
           </Typography>
@@ -541,91 +535,6 @@
             </Box>
           </Box>
         </DialogContent>
-=======
-          <DialogTitle id="create-job-dialog-title">Create New Job</DialogTitle>
-          <DialogContent>
-            {error && (
-              <Typography 
-                color="error" 
-                sx={{ mt: 2, mb: 1 }}
-                component="div"
-              >
-                {error}
-              </Typography>
-            )}
-            <Box display="flex" flexDirection="column" gap={2} mt={1}>
-              <TextField
-                label="Title"
-                fullWidth
-                {...register('title', { 
-                  required: 'Title is required',
-                  minLength: { value: 3, message: 'Title must be at least 3 characters' }
-                })}
-                error={!!errors.title}
-                helperText={errors.title?.message}
-                inputProps={{
-                  'aria-label': 'Job title'
-                }}
-              />
-              <TextField
-                label="Description"
-                fullWidth
-                multiline
-                rows={4}
-                {...register('description', { 
-                  required: 'Description is required',
-                  minLength: { value: 10, message: 'Description must be at least 10 characters' }
-                })}
-                error={!!errors.description}
-                helperText={errors.description?.message}
-                inputProps={{
-                  'aria-label': 'Job description'
-                }}
-              />
-              <TextField
-                label="Responsibilities"
-                fullWidth
-                multiline
-                rows={4}
-                {...register('responsibilities', { 
-                  required: 'Responsibilities are required',
-                  minLength: { value: 10, message: 'Responsibilities must be at least 10 characters' }
-                })}
-                error={!!errors.responsibilities}
-                helperText={errors.responsibilities?.message}
-                inputProps={{
-                  'aria-label': 'Job responsibilities'
-                }}
-              />
-              <TextField
-                label="Requirements"
-                fullWidth
-                multiline
-                rows={4}
-                {...register('requirements', { 
-                  required: 'Requirements are required',
-                  minLength: { value: 10, message: 'Requirements must be at least 10 characters' }
-                })}
-                error={!!errors.requirements}
-                helperText={errors.requirements?.message}
-                inputProps={{
-                  'aria-label': 'Job requirements'
-                }}
-              />
-            </Box>
-          </DialogContent>
-          <DialogActions>
-            <Button onClick={handleCloseDialog}>Cancel</Button>
-            <Button
-              type="submit"
-              variant="contained"
-              disabled={createJobMutation.isPending}
-            >
-              {createJobMutation.isPending ? <CircularProgress size={24} /> : 'Create'}
-            </Button>
-          </DialogActions>
-        </Box>
->>>>>>> e5e6beb1
       </Dialog>
     </Box>
   );
